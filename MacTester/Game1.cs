﻿using System;
using Microsoft.Xna.Framework;
using Microsoft.Xna.Framework.Graphics;
using Microsoft.Xna.Framework.Storage;
using Microsoft.Xna.Framework.Input;
using Nez;
using Nez.Tweens;
using Nez.Sprites;
using Nez.Analysis;
using Nez.Particles;


namespace MacTester
{
	/// <summary>
	/// This is the main type for your game.
	/// </summary>
	public class Game1 : Core
	{
		public Game1() : base( 256 * 4, 144 * 4 )
		{}


		protected override void Initialize()
		{
			base.Initialize();
		
			Window.AllowUserResizing = true;

			// prep IMGUI for use
			IMGUI.init( Graphics.instance.bitmapFont );
			scene = Scenes.sceneOne();
		}


		protected override void Update( GameTime gameTime )
		{
			base.Update( gameTime );

			if( Input.rightMouseButtonPressed )
			{
				Debug.log( "window size: {0} x {1}", Window.ClientBounds.Width, Window.ClientBounds.Height );
			}

			if( Input.leftMouseButtonPressed )
			{
				var screenPt = scene.camera.screenToWorldPoint( Input.scaledMousePosition );
				var worldPt = scene.camera.worldToScreenPoint( screenPt );
				Debug.log( "mouse pos: {0}, scaled mouse pos: {1}, screen to world point: {2}, world to screen point: {3}", Input.rawMousePosition, Input.scaledMousePosition, screenPt, worldPt );

				var spriteDude = scene.findEntity( "sprite-dude" );
				if( spriteDude != null )
				{
					spriteDude.getComponent<Sprite<int>>().pause();
					var worldPos = scene.camera.screenToWorldPoint( Input.scaledMousePosition );
					PropertyTweens.vector2PropertyTo( spriteDude, "position", worldPos, 0.5f )
						.setLoops( LoopType.PingPong, 1 )
						.setContext( spriteDude )
						.setCompletionHandler( tween =>
						{
							var sprite = (tween.context as Entity).getComponent<Sprite<int>>();

							// if the scene changed during the tween sprite will be null
							if( sprite != null )
								sprite.unPause();
						})
						.start();

					PropertyTweens.vector2PropertyTo( spriteDude.getComponent<RenderableComponent>(), "scale", new Vector2( 1.5f, 2.5f ), 2f )
						.setLoops( LoopType.PingPong, 1 )
						.start();

					PropertyTweens.floatPropertyTo( spriteDude.getComponent<RenderableComponent>(), "rotation", MathHelper.PiOver2, 2f )
						.setLoops( LoopType.PingPong, 1 )
						.start();
				}

				var playerDude = scene.findEntity( "player-moon" );
				if( playerDude != null )
				{
					var start = playerDude.position + new Vector2( 64f, 0f );
					var end = playerDude.position + new Vector2( 128f, 0f );
					Debug.drawLine( start, end, Color.Black, 2f );
					var hit = Physics.linecast( start, end );
					if( hit.collider != null )
					{
						Debug.log( "ray HIT {0}, collider: {1}", hit, hit.collider.entity );
					}
				}


				var cam = scene.findEntity( "camera-follow" );
				if( cam != null && cam.getComponent<CameraShake>() != null )
					cam.getComponent<CameraShake>().shake();


				var particles = scene.findEntity( "particles" );
				if( particles != null && particles.getComponent<ParticleEmitter>() != null )
				{
					if( particles.getComponent<ParticleEmitter>().isPlaying )
						particles.getComponent<ParticleEmitter>().pause();
					else
						particles.getComponent<ParticleEmitter>().play();
				}
			}

			// allow click-drag to move the camera
			if( Input.leftMouseButtonDown )
			{
				var deltaPos = Input.mousePositionDelta.ToVector2();
				scene.camera.position -= deltaPos;
			}

			if( Input.mouseWheelDelta != 0 )
			{
				scene.camera.zoomIn( Input.mouseWheelDelta * 0.0001f );
			}

			if( Input.rightMouseButtonPressed )
			{
				var entity = scene.findEntity( "text" );
				if( entity != null )
				{
					scene.removeEntity( entity );
				}
				else
				{
					entity = scene.createAndAddEntity<Entity>( "text" );
					var textComp = new Text( Graphics.instance.bitmapFont, "text only", new Vector2( 0, 0 ), Color.White );
					textComp.scale = new Vector2( 2, 2 );
					textComp.origin = Vector2.Zero;
					entity.addComponent( textComp );
				}
			}
		}


		protected override void Draw( GameTime gameTime )
		{
			base.Draw( gameTime );

			IMGUI.beginWindow( GraphicsDevice.Viewport.Width - 150, 0, 150, 350 );

			debugRenderEnabled = IMGUI.toggle( "Debug Render", debugRenderEnabled );

			if( IMGUI.button( "Scene 1 ShowAll" ) )
				scene = Scenes.sceneOne( true );

			if( IMGUI.button( "Scene 1 NoBorder" ) )
				scene = Scenes.sceneOne( false );

			if( IMGUI.button( "Scene 1 Pixel Bloom" ) )
				scene = Scenes.sceneOneBloom();

			if( IMGUI.button( "Scene 2" ) )
				scene = Scenes.sceneTwo();

			if( IMGUI.button( "Scene 3 Box" ) )
				scene = Scenes.sceneThree( true );

			if( IMGUI.button( "Scene 3 Circle" ) )
				scene = Scenes.sceneThree( false );

			if( IMGUI.button( "Scene 4" ) )
				scene = Scenes.sceneFour();

			if( IMGUI.button( "Scene 5" ) )
				scene = Scenes.sceneFive();

			if( IMGUI.button( "Overlap2D Scene" ) )
				scene = Scenes.sceneOverlap2D();

<<<<<<< HEAD
			if( IMGUI.button( "Processor Scene" ) )
				scene = Scenes.processorScene();
			
=======
			if( IMGUI.button( "Grab Screenshot" ) )
				scene.requestScreenshot( tex =>
				{
					var path = System.IO.Path.Combine( Environment.GetFolderPath( Environment.SpecialFolder.Desktop ), "screenshot.png" );
					using( var stream = new System.IO.FileStream( path, System.IO.FileMode.OpenOrCreate ) )
						tex.SaveAsPng( stream, tex.Width, tex.Height );
					tex.Dispose();
				} );

>>>>>>> c796e4a5
			IMGUI.endWindow();
		}
	}
}
<|MERGE_RESOLUTION|>--- conflicted
+++ resolved
@@ -170,11 +170,6 @@
 			if( IMGUI.button( "Overlap2D Scene" ) )
 				scene = Scenes.sceneOverlap2D();
 
-<<<<<<< HEAD
-			if( IMGUI.button( "Processor Scene" ) )
-				scene = Scenes.processorScene();
-			
-=======
 			if( IMGUI.button( "Grab Screenshot" ) )
 				scene.requestScreenshot( tex =>
 				{
@@ -184,7 +179,9 @@
 					tex.Dispose();
 				} );
 
->>>>>>> c796e4a5
+			if( IMGUI.button( "Processor Scene" ) )
+				scene = Scenes.processorScene();
+
 			IMGUI.endWindow();
 		}
 	}
