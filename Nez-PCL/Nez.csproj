<?xml version="1.0" encoding="utf-8"?>
<Project DefaultTargets="Build" ToolsVersion="4.0" xmlns="http://schemas.microsoft.com/developer/msbuild/2003">
  <PropertyGroup>
    <Configuration Condition=" '$(Configuration)' == '' ">Debug</Configuration>
    <Platform Condition=" '$(Platform)' == '' ">AnyCPU</Platform>
    <ProjectTypeGuids>{786C830F-07A1-408B-BD7F-6EE04809D6DB};{FAE04EC0-301F-11D3-BF4B-00C04F79EFBC}</ProjectTypeGuids>
    <ProjectGuid>{60B7197D-D0D5-405C-90A2-A56903E9B039}</ProjectGuid>
    <OutputType>Library</OutputType>
    <RootNamespace>Nez</RootNamespace>
    <AssemblyName>Nez</AssemblyName>
    <TargetFrameworkVersion>v4.0</TargetFrameworkVersion>
    <TargetFrameworkProfile>Profile5</TargetFrameworkProfile>
  </PropertyGroup>
  <PropertyGroup Condition=" '$(Configuration)|$(Platform)' == 'Debug|AnyCPU' ">
    <DebugSymbols>true</DebugSymbols>
    <DebugType>full</DebugType>
    <Optimize>false</Optimize>
    <OutputPath>bin\Debug</OutputPath>
    <DefineConstants>DEBUG;</DefineConstants>
    <ErrorReport>prompt</ErrorReport>
    <WarningLevel>4</WarningLevel>
    <ConsolePause>false</ConsolePause>
  </PropertyGroup>
  <PropertyGroup Condition=" '$(Configuration)|$(Platform)' == 'Release|AnyCPU' ">
    <DebugType>full</DebugType>
    <Optimize>true</Optimize>
    <OutputPath>bin\Release</OutputPath>
    <ErrorReport>prompt</ErrorReport>
    <WarningLevel>4</WarningLevel>
    <ConsolePause>false</ConsolePause>
  </PropertyGroup>
  <Import Project="$(MSBuildExtensionsPath32)\Microsoft\Portable\$(TargetFrameworkVersion)\Microsoft.Portable.CSharp.targets" />
  <ItemGroup>
    <Folder Include="Debug\" />
    <Folder Include="ECS\" />
    <Folder Include="Graphics\" />
    <Folder Include="Input\" />
    <Folder Include="Math\" />
    <Folder Include="Physics\" />
    <Folder Include="Stuff\" />
    <Folder Include="Utils\" />
    <Folder Include="PipelineRuntime\" />
    <Folder Include="Utils\DebugConsole\" />
    <Folder Include="Utils\Tweens\" />
    <Folder Include="Utils\Tweens\Easing\" />
    <Folder Include="Utils\Tweens\Interfaces\" />
    <Folder Include="Utils\Timers\" />
    <Folder Include="Utils\Coroutines\" />
    <Folder Include="ECS\Components\Renderables\Sprites\" />
    <Folder Include="Graphics\Textures\" />
    <Folder Include="PipelineRuntime\TextureAtlas\" />
    <Folder Include="Physics\QuadTree\" />
    <Folder Include="ECS\Components\Renderables\Particles\" />
    <Folder Include="PipelineRuntime\ParticleDesigner\" />
    <Folder Include="Utils\Analysis\" />
    <Folder Include="ECS\Systems\" />
    <Folder Include="Physics\Shapes\" />
    <Folder Include="Graphics\PostProcessing\PostProcessors\" />
    <Folder Include="Graphics\Effects\" />
    <Folder Include="Graphics\Transitions\" />
    <Folder Include="PipelineRuntime\UISkin\" />
    <Folder Include="Input\Virtual\" />
    <Folder Include="Utils\FSM\" />
  </ItemGroup>
  <ItemGroup>
    <Compile Include="Debug\Debug.cs" />
    <Compile Include="ECS\Camera.cs" />
    <Compile Include="ECS\Component.cs" />
    <Compile Include="ECS\Entity.cs" />
    <Compile Include="ECS\Scene.cs" />
    <Compile Include="ECS\Components\Physics\BoxCollider.cs" />
    <Compile Include="ECS\Components\Physics\CircleCollider.cs" />
    <Compile Include="ECS\Components\Physics\Collider.cs" />
    <Compile Include="ECS\Components\Renderables\RenderableComponent.cs" />
    <Compile Include="ECS\Components\Renderables\TiledMapComponent.cs" />
    <Compile Include="ECS\Components\Text\FramesPerSecondCounter.cs" />
    <Compile Include="ECS\Components\Text\Text.cs" />
    <Compile Include="ECS\InternalUtils\ComponentList.cs" />
    <Compile Include="ECS\InternalUtils\EntityList.cs" />
    <Compile Include="ECS\InternalUtils\EntityTagLists.cs" />
    <Compile Include="ECS\InternalUtils\RenderableComponentList.cs" />
    <Compile Include="Graphics\Graphics.cs" />
    <Compile Include="Graphics\PrimitiveBatch.cs" />
    <Compile Include="Graphics\PostProcessing\PostProcessor.cs" />
    <Compile Include="Graphics\Renderers\DefaultRenderer.cs" />
    <Compile Include="Graphics\Renderers\RenderLayerExcludeRenderer.cs" />
    <Compile Include="Graphics\Renderers\RenderLayerRenderer.cs" />
    <Compile Include="Graphics\Renderers\Renderer.cs" />
    <Compile Include="Input\GamePadData.cs" />
    <Compile Include="Input\Input.cs" />
    <Compile Include="Math\Mathf.cs" />
    <Compile Include="Physics\Collisions.cs" />
    <Compile Include="Physics\Physics.cs" />
    <Compile Include="Physics\Ray2D.cs" />
    <Compile Include="Physics\SpatialHash.cs" />
    <Compile Include="Stuff\IMGUI\IMGUI.cs" />
    <Compile Include="Utils\Emitter.cs" />
    <Compile Include="Utils\Time.cs" />
    <Compile Include="Core.cs" />
    <Compile Include="CoreEvents.cs" />
    <Compile Include="PipelineRuntime\BitmapFonts\BitmapFont.cs" />
    <Compile Include="PipelineRuntime\BitmapFonts\BitmapFontExtensions.cs" />
    <Compile Include="PipelineRuntime\BitmapFonts\BitmapFontReader.cs" />
    <Compile Include="PipelineRuntime\BitmapFonts\BitmapFontRegion.cs" />
    <Compile Include="PipelineRuntime\ContentExtensions\ContentManagerExtensions.cs" />
    <Compile Include="PipelineRuntime\ContentExtensions\ContentReaderExtensions.cs" />
    <Compile Include="PipelineRuntime\Tiled\TiledImageLayer.cs" />
    <Compile Include="PipelineRuntime\Tiled\TiledLayer.cs" />
    <Compile Include="PipelineRuntime\Tiled\TiledMap.cs" />
    <Compile Include="PipelineRuntime\Tiled\TiledMapOrientation.cs" />
    <Compile Include="PipelineRuntime\Tiled\TiledMapReader.cs" />
    <Compile Include="PipelineRuntime\Tiled\TiledObject.cs" />
    <Compile Include="PipelineRuntime\Tiled\TiledObjectGroup.cs" />
    <Compile Include="PipelineRuntime\Tiled\TiledRenderOrder.cs" />
    <Compile Include="PipelineRuntime\Tiled\TiledTile.cs" />
    <Compile Include="PipelineRuntime\Tiled\TiledTileLayer.cs" />
    <Compile Include="PipelineRuntime\Tiled\TiledTileSet.cs" />
    <Compile Include="Utils\DebugConsole\DebugConsole.cs" />
    <Compile Include="Utils\DebugConsole\DefaultCommands.cs" />
    <Compile Include="Utils\Tweens\Easing\EaseType.cs" />
    <Compile Include="Utils\Tweens\Easing\Easing.cs" />
    <Compile Include="Utils\Tweens\Easing\Lerps.cs" />
    <Compile Include="Utils\Tweens\Interfaces\ITweenable.cs" />
    <Compile Include="Utils\Tweens\AbstractTweenable.cs" />
    <Compile Include="Utils\Tweens\Interfaces\ITween.cs" />
    <Compile Include="Utils\Tweens\Interfaces\ITweenTarget.cs" />
    <Compile Include="Utils\Tweens\Interfaces\ITweenControl.cs" />
    <Compile Include="Utils\Tweens\Tween.cs" />
    <Compile Include="Utils\Tweens\Tweens.cs" />
    <Compile Include="Utils\Tweens\PropertyTweens.cs" />
    <Compile Include="Utils\Tweens\TweenManager.cs" />
    <Compile Include="Utils\ReflectionUtils.cs" />
    <Compile Include="Utils\Coroutines\Coroutine.cs" />
    <Compile Include="Utils\Coroutines\CoroutineManager.cs" />
    <Compile Include="Utils\Timers\TimerManager.cs" />
    <Compile Include="Utils\Timers\ITimer.cs" />
    <Compile Include="Utils\Timers\Timer.cs" />
    <Compile Include="ECS\Components\Renderables\Sprites\SpriteAnimation.cs" />
    <Compile Include="Physics\RaycastHit.cs" />
    <Compile Include="Math\Flags.cs" />
    <Compile Include="Debug\DebugDrawItem.cs" />
    <Compile Include="Math\Random.cs" />
    <Compile Include="ECS\Components\FollowCamera.cs" />
    <Compile Include="Graphics\Textures\Subtexture.cs" />
    <Compile Include="PipelineRuntime\TexturePacker\TexturePackerAtlas.cs" />
    <Compile Include="PipelineRuntime\TexturePacker\TexturePackerAtlasReader.cs" />
    <Compile Include="PipelineRuntime\TextureAtlas\TextureAtlas.cs" />
    <Compile Include="PipelineRuntime\TextureAtlas\TextureAtlasReader.cs" />
    <Compile Include="PipelineRuntime\LibGdxAtlases\LibGdxAtlas.cs" />
    <Compile Include="PipelineRuntime\LibGdxAtlases\LibGdxAtlasReader.cs" />
    <Compile Include="PipelineRuntime\Overlap2D\O2DMainItem.cs" />
    <Compile Include="PipelineRuntime\Overlap2D\O2DScene.cs" />
    <Compile Include="PipelineRuntime\Overlap2D\O2DSceneReader.cs" />
    <Compile Include="Utils\NezContentManager.cs" />
    <Compile Include="ECS\Components\Renderables\Sprites\SpriteAnimationFrame.cs" />
    <Compile Include="ECS\Components\Physics\PolygonCollider.cs" />
    <Compile Include="ECS\Components\CameraShake.cs" />
    <Compile Include="Utils\Screen.cs" />
    <Compile Include="Physics\QuadTree\QuadTree.cs" />
    <Compile Include="Physics\QuadTree\QuadTreeObject.cs" />
    <Compile Include="Physics\QuadTree\QuadTreeNode.cs" />
    <Compile Include="Physics\QuadTree\IQuadTreeStorable.cs" />
    <Compile Include="ECS\Components\Renderables\Particles\ParticleEmitter.cs" />
    <Compile Include="ECS\Components\Renderables\Particles\Particle.cs" />
    <Compile Include="Math\ColorExt.cs" />
    <Compile Include="Math\PointExt.cs" />
    <Compile Include="Math\RectangleExt.cs" />
    <Compile Include="Math\Vector2Ext.cs" />
    <Compile Include="ECS\Components\Renderables\Particles\ParticleEmitterType.cs" />
    <Compile Include="ECS\Components\Renderables\Particles\ParticleEmitterConfig.cs" />
    <Compile Include="PipelineRuntime\ParticleDesigner\ParticleEmitterConfigReader.cs" />
    <Compile Include="Utils\Analysis\TimeRuler.cs" />
    <Compile Include="Utils\Analysis\Layout.cs" />
    <Compile Include="Utils\Analysis\StopWatch.cs" />
    <Compile Include="ECS\Components\Renderables\Particles\ParticleCollisionConfig.cs" />
    <Compile Include="ECS\Components\Renderables\SimplePolygon.cs" />
    <Compile Include="ECS\Components\Renderables\Sprites\SpriteTrail.cs" />
    <Compile Include="ECS\Components\Renderables\Sprites\SpriteT.cs" />
    <Compile Include="ECS\Components\Renderables\Sprites\Sprite.cs" />
    <Compile Include="ECS\InternalUtils\Matcher.cs" />
    <Compile Include="Utils\BitSet.cs" />
    <Compile Include="ECS\InternalUtils\ComponentTypeManager.cs" />
    <Compile Include="ECS\InternalUtils\EntityProcessorList.cs" />
    <Compile Include="ECS\EntitySystem.cs" />
    <Compile Include="ECS\Systems\EntityProcessingSystem.cs" />
    <Compile Include="ECS\Systems\ProcessingSystem.cs" />
    <Compile Include="Physics\Shapes\Shape.cs" />
    <Compile Include="Physics\Shapes\Polygon.cs" />
    <Compile Include="Physics\Shapes\ShapeCollisions.cs" />
    <Compile Include="Physics\Shapes\Circle.cs" />
    <Compile Include="Physics\Shapes\Box.cs" />
    <Compile Include="Graphics\SpriteBatchExt.cs" />
    <Compile Include="Debug\Assert.cs" />
    <Compile Include="Physics\Shapes\RealtimeCollisions.cs" />
    <Compile Include="Utils\Triangulator.cs" />
    <Compile Include="ECS\Systems\PassiveSystem.cs" />
    <Compile Include="ECS\InternalUtils\ColliderList.cs" />
    <Compile Include="ECS\Components\Renderables\Sprites\ScrollingSprite.cs" />
    <Compile Include="Graphics\PostProcessing\IFinalRenderDelegate.cs" />
    <Compile Include="Graphics\PostProcessing\PostProcessors\PixelMosaicRenderDelegate.cs" />
    <Compile Include="Graphics\PostProcessing\PostProcessors\BloomPostProcessor.cs" />
    <Compile Include="Graphics\PostProcessing\PostProcessors\BloomSettings.cs" />
    <Compile Include="Graphics\PostProcessing\PostProcessors\PixelBloomPostProcessor.cs" />
    <Compile Include="Graphics\Effects\CrosshatchEffect.cs" />
    <Compile Include="Graphics\Effects\EffectResource.cs" />
    <Compile Include="Graphics\Effects\NoiseEffect.cs" />
    <Compile Include="Graphics\Effects\TwistEffect.cs" />
    <Compile Include="Graphics\Effects\DotsEffect.cs" />
    <Compile Include="Graphics\Effects\SpriteBlinkEffect.cs" />
    <Compile Include="ECS\Components\Renderables\Sprites\TiledSprite.cs" />
    <Compile Include="Graphics\PostProcessing\PostProcessors\VignettePostProcessor.cs" />
    <Compile Include="Graphics\PostProcessing\PostProcessors\ScanlinesPostProcessor.cs" />
    <Compile Include="Graphics\PostProcessing\PostProcessorT.cs" />
    <Compile Include="Graphics\Effects\ScanlinesEffect.cs" />
    <Compile Include="Graphics\Textures\RenderTarget.cs" />
    <Compile Include="ECS\Transform.cs" />
    <Compile Include="Utils\ArrayExt.cs" />
    <Compile Include="Graphics\PostProcessing\PostProcessors\HeatDistortionPostProcessor.cs" />
    <Compile Include="Physics\Shapes\CollisionResult.cs" />
    <Compile Include="Utils\Utils.cs" />
    <Compile Include="ECS\Components\Renderables\TrailRibbon.cs" />
    <Compile Include="ECS\Components\Renderables\GooCursor.cs" />
    <Compile Include="ECS\Components\Renderables\Sprites\SpriteOutlineRenderer.cs" />
    <Compile Include="ECS\Components\Physics\ArcadeRigidbody.cs" />
    <Compile Include="ECS\Components\Physics\Mover.cs" />
    <Compile Include="ECS\Components\IUpdatable.cs" />
    <Compile Include="Utils\Pair.cs" />
    <Compile Include="Math\RectangleF.cs" />
    <Compile Include="ECS\Components\Renderables\Sprites\NineSliceSprite.cs" />
    <Compile Include="Graphics\Transitions\FadeTransition.cs" />
    <Compile Include="Graphics\Transitions\TransformTransition.cs" />
    <Compile Include="Graphics\Transitions\SceneTransition.cs" />
    <Compile Include="Graphics\Transitions\ImageMaskTransition.cs" />
    <Compile Include="Graphics\Transitions\CrossFadeTransition.cs" />
    <Compile Include="Graphics\Transitions\SquaresTransition.cs" />
    <Compile Include="Graphics\Transitions\WindTransition.cs" />
    <Compile Include="Utils\Tweens\TransformSpringTween.cs" />
    <Compile Include="Utils\Tweens\TransformVector2Tween.cs" />
    <Compile Include="Utils\Tweens\TweenExt.cs" />
    <Compile Include="ECS\Components\Renderables\SpringGrid.cs" />
    <Compile Include="PipelineRuntime\Tiled\TiledLayerType.cs" />
    <Compile Include="PipelineRuntime\Tiled\TiledTilesetTile.cs" />
    <Compile Include="PipelineRuntime\Tiled\TiledTileAnimationFrame.cs" />
    <Compile Include="PipelineRuntime\Tiled\TiledAnimatedTile.cs" />
    <Compile Include="ECS\Components\Renderables\Mesh.cs" />
    <Compile Include="PipelineRuntime\Overlap2D\O2DComposite.cs" />
    <Compile Include="PipelineRuntime\Overlap2D\O2DCompositeItem.cs" />
    <Compile Include="PipelineRuntime\Overlap2D\O2DImage.cs" />
    <Compile Include="Graphics\Renderers\ScreenSpaceRenderer.cs" />
    <Compile Include="Input\KeysExt.cs" />
    <Compile Include="Input\InputUtils.cs" />
    <Compile Include="Input\Clipboard.cs" />
    <Compile Include="Input\IClipboard.cs" />
    <Compile Include="Utils\Pool.cs" />
    <Compile Include="Graphics\Textures\NinePatchSubtexture.cs" />
    <Compile Include="PipelineRuntime\UISkin\UISkinConfig.cs" />
    <Compile Include="PipelineRuntime\UISkin\UISkinConfigReader.cs" />
    <Compile Include="UI\Skin.cs" />
    <Compile Include="UI\Stage.cs" />
    <Compile Include="UI\Base\Align.cs" />
    <Compile Include="UI\Base\Cell.cs" />
    <Compile Include="UI\Base\DebugRectangleF.cs" />
    <Compile Include="UI\Base\Element.cs" />
    <Compile Include="UI\Base\Group.cs" />
    <Compile Include="UI\Base\IInputListener.cs" />
    <Compile Include="UI\Base\IKeyboardListener.cs" />
    <Compile Include="UI\Base\ILayout.cs" />
    <Compile Include="UI\Base\Scaling.cs" />
    <Compile Include="UI\Base\Touchable.cs" />
    <Compile Include="UI\Base\Value.cs" />
    <Compile Include="UI\Containers\Container.cs" />
    <Compile Include="UI\Containers\HorizontalGroup.cs" />
    <Compile Include="UI\Containers\SplitPane.cs" />
    <Compile Include="UI\Containers\Stack.cs" />
    <Compile Include="UI\Containers\Table.cs" />
    <Compile Include="UI\Containers\VerticalGroup.cs" />
    <Compile Include="UI\Drawable\IDrawable.cs" />
    <Compile Include="UI\Drawable\NinePatchDrawable.cs" />
    <Compile Include="UI\Drawable\PrimitiveDrawable.cs" />
    <Compile Include="UI\Drawable\SubtextureDrawable.cs" />
    <Compile Include="UI\Drawable\TiledDrawable.cs" />
    <Compile Include="UI\Widgets\Button.cs" />
    <Compile Include="UI\Widgets\ButtonGroup.cs" />
    <Compile Include="UI\Widgets\CheckBox.cs" />
    <Compile Include="UI\Widgets\Dialog.cs" />
    <Compile Include="UI\Widgets\Image.cs" />
    <Compile Include="UI\Widgets\ImageButton.cs" />
    <Compile Include="UI\Widgets\ImageTextButton.cs" />
    <Compile Include="UI\Widgets\Label.cs" />
    <Compile Include="UI\Widgets\ProgressBar.cs" />
    <Compile Include="UI\Widgets\Slider.cs" />
    <Compile Include="UI\Widgets\TextButton.cs" />
    <Compile Include="UI\Widgets\TextField.cs" />
    <Compile Include="UI\Widgets\Window.cs" />
    <Compile Include="ECS\Components\Renderables\UICanvas.cs" />
    <Compile Include="ECS\Components\Physics\ITriggerListener.cs" />
    <Compile Include="ECS\Components\Physics\ProjectileMover.cs" />
    <Compile Include="PipelineRuntime\Overlap2D\O2DColorPrimitive.cs" />
    <Compile Include="Input\Virtual\VirtualAxis.cs" />
    <Compile Include="Input\Virtual\VirtualButton.cs" />
    <Compile Include="Input\Virtual\VirtualInput.cs" />
    <Compile Include="Input\Virtual\VirtualIntegerAxis.cs" />
    <Compile Include="Input\Virtual\VirtualJoystick.cs" />
    <Compile Include="Utils\FSM\StateMachine.cs" />
    <Compile Include="ECS\Components\Util\SimpleStateMachine.cs" />
    <Compile Include="Utils\FSM\State.cs" />
    <Compile Include="PipelineRuntime\Tiled\TiledImageTile.cs" />
    <Compile Include="PipelineRuntime\Tiled\TiledImageCollectionTileset.cs" />
    <Compile Include="Graphics\Effects\SpriteAlphaTestEffect.cs" />
    <Compile Include="ECS\Components\Renderables\Sprites\SpriteMime.cs" />
    <Compile Include="Graphics\Textures\RenderTexture.cs" />
    <Compile Include="Graphics\PostProcessing\PostProcessors\SpriteLightPostProcessor.cs" />
    <Compile Include="Graphics\PostProcessing\PostProcessors\PixelGlitchPostProcessor.cs" />
    <Compile Include="ECS\ScreenSpaceCamera.cs" />
<<<<<<< HEAD
    <Compile Include="Graphics\Material.cs" />
=======
    <Compile Include="UI\Base\Direction.cs" />
    <Compile Include="UI\Base\IGamepadFocusable.cs" />
>>>>>>> f7b01dbc
  </ItemGroup>
  <ItemGroup>
    <Reference Include="MonoGame.Framework">
      <HintPath>MonoGamePCL\MonoGame.Framework.dll</HintPath>
    </Reference>
  </ItemGroup>
</Project><|MERGE_RESOLUTION|>--- conflicted
+++ resolved
@@ -312,12 +312,9 @@
     <Compile Include="Graphics\PostProcessing\PostProcessors\SpriteLightPostProcessor.cs" />
     <Compile Include="Graphics\PostProcessing\PostProcessors\PixelGlitchPostProcessor.cs" />
     <Compile Include="ECS\ScreenSpaceCamera.cs" />
-<<<<<<< HEAD
     <Compile Include="Graphics\Material.cs" />
-=======
     <Compile Include="UI\Base\Direction.cs" />
     <Compile Include="UI\Base\IGamepadFocusable.cs" />
->>>>>>> f7b01dbc
   </ItemGroup>
   <ItemGroup>
     <Reference Include="MonoGame.Framework">
