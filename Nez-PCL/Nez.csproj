<?xml version="1.0" encoding="utf-8"?>
<Project DefaultTargets="Build" ToolsVersion="4.0" xmlns="http://schemas.microsoft.com/developer/msbuild/2003">
  <PropertyGroup>
    <Configuration Condition=" '$(Configuration)' == '' ">Debug</Configuration>
    <Platform Condition=" '$(Platform)' == '' ">AnyCPU</Platform>
    <ProjectTypeGuids>{786C830F-07A1-408B-BD7F-6EE04809D6DB};{FAE04EC0-301F-11D3-BF4B-00C04F79EFBC}</ProjectTypeGuids>
    <ProjectGuid>{60B7197D-D0D5-405C-90A2-A56903E9B039}</ProjectGuid>
    <OutputType>Library</OutputType>
    <RootNamespace>Nez</RootNamespace>
    <AssemblyName>Nez</AssemblyName>
    <TargetFrameworkVersion>v4.0</TargetFrameworkVersion>
    <TargetFrameworkProfile>Profile158</TargetFrameworkProfile>
  </PropertyGroup>
  <PropertyGroup Condition=" '$(Configuration)|$(Platform)' == 'Debug|AnyCPU' ">
    <DebugSymbols>true</DebugSymbols>
    <DebugType>full</DebugType>
    <Optimize>false</Optimize>
    <OutputPath>bin\Debug</OutputPath>
    <DefineConstants>DEBUG;</DefineConstants>
    <ErrorReport>prompt</ErrorReport>
    <WarningLevel>4</WarningLevel>
    <ConsolePause>false</ConsolePause>
  </PropertyGroup>
  <PropertyGroup Condition=" '$(Configuration)|$(Platform)' == 'Release|AnyCPU' ">
    <DebugType>full</DebugType>
    <Optimize>true</Optimize>
    <OutputPath>bin\Release</OutputPath>
    <ErrorReport>prompt</ErrorReport>
    <WarningLevel>4</WarningLevel>
    <ConsolePause>false</ConsolePause>
  </PropertyGroup>
  <Import Project="$(MSBuildExtensionsPath32)\Microsoft\Portable\$(TargetFrameworkVersion)\Microsoft.Portable.CSharp.targets" />
  <ItemGroup>
    <Reference Include="MonoGame.Framework">
      <HintPath>..\packages\MonoGame.Framework.Portable.3.2.99.1-Beta\lib\portable-net40+sl50+win+wpa81+wp80+MonoAndroid10+MonoTouch10\MonoGame.Framework.dll</HintPath>
    </Reference>
  </ItemGroup>
  <ItemGroup>
    <None Include="packages.config" />
  </ItemGroup>
  <ItemGroup>
    <Folder Include="Debug\" />
    <Folder Include="ECS\" />
    <Folder Include="Graphics\" />
    <Folder Include="Input\" />
    <Folder Include="Math\" />
    <Folder Include="Physics\" />
    <Folder Include="Stuff\" />
    <Folder Include="Utils\" />
    <Folder Include="PipelineRuntime\" />
    <Folder Include="Utils\DebugConsole\" />
    <Folder Include="Utils\Tweens\" />
    <Folder Include="Utils\Tweens\Easing\" />
    <Folder Include="Utils\Tweens\Interfaces\" />
    <Folder Include="Utils\Timers\" />
    <Folder Include="Utils\Coroutines\" />
    <Folder Include="ECS\Components\Renderables\Sprites\" />
    <Folder Include="Graphics\Textures\" />
    <Folder Include="PipelineRuntime\TextureAtlas\" />
    <Folder Include="Physics\QuadTree\" />
    <Folder Include="ECS\Components\Renderables\Particles\" />
    <Folder Include="PipelineRuntime\ParticleDesigner\" />
    <Folder Include="Utils\Analysis\" />
    <Folder Include="ECS\Systems\" />
    <Folder Include="Physics\Shapes\" />
  </ItemGroup>
  <ItemGroup>
    <Compile Include="Debug\Debug.cs" />
    <Compile Include="ECS\Camera.cs" />
    <Compile Include="ECS\Component.cs" />
    <Compile Include="ECS\Entity.cs" />
    <Compile Include="ECS\Scene.cs" />
    <Compile Include="ECS\Components\Physics\BoxCollider.cs" />
    <Compile Include="ECS\Components\Physics\CircleCollider.cs" />
    <Compile Include="ECS\Components\Physics\Collider.cs" />
    <Compile Include="ECS\Components\Renderables\RenderableComponent.cs" />
    <Compile Include="ECS\Components\Renderables\TiledMapComponent.cs" />
    <Compile Include="ECS\Components\Text\FramesPerSecondCounter.cs" />
    <Compile Include="ECS\Components\Text\Text.cs" />
    <Compile Include="ECS\Components\Util\StateKitLite.cs" />
    <Compile Include="ECS\InternalUtils\ComponentList.cs" />
    <Compile Include="ECS\InternalUtils\EntityList.cs" />
    <Compile Include="ECS\InternalUtils\EntityTagLists.cs" />
    <Compile Include="ECS\InternalUtils\RenderableComponentList.cs" />
    <Compile Include="Graphics\Graphics.cs" />
    <Compile Include="Graphics\PrimitiveBatch.cs" />
    <Compile Include="Graphics\PostProcessing\PostProcessor.cs" />
    <Compile Include="Graphics\Renderers\DefaultRenderer.cs" />
    <Compile Include="Graphics\Renderers\RenderLayerExcludeRenderer.cs" />
    <Compile Include="Graphics\Renderers\RenderLayerRenderer.cs" />
    <Compile Include="Graphics\Renderers\Renderer.cs" />
    <Compile Include="Input\GamePadData.cs" />
    <Compile Include="Input\Input.cs" />
    <Compile Include="Input\VirtualAxis.cs" />
    <Compile Include="Input\VirtualButton.cs" />
    <Compile Include="Input\VirtualInput.cs" />
    <Compile Include="Input\VirtualIntegerAxis.cs" />
    <Compile Include="Input\VirtualJoystick.cs" />
    <Compile Include="Math\Mathf.cs" />
    <Compile Include="Physics\Collisions.cs" />
    <Compile Include="Physics\Physics.cs" />
    <Compile Include="Physics\Ray2D.cs" />
    <Compile Include="Physics\SpatialHash.cs" />
    <Compile Include="Stuff\IMGUI\IMGUI.cs" />
    <Compile Include="Utils\Emitter.cs" />
    <Compile Include="Utils\Time.cs" />
    <Compile Include="Core.cs" />
    <Compile Include="CoreEvents.cs" />
    <Compile Include="PipelineRuntime\BitmapFonts\BitmapFont.cs" />
    <Compile Include="PipelineRuntime\BitmapFonts\BitmapFontExtensions.cs" />
    <Compile Include="PipelineRuntime\BitmapFonts\BitmapFontReader.cs" />
    <Compile Include="PipelineRuntime\BitmapFonts\BitmapFontRegion.cs" />
    <Compile Include="PipelineRuntime\ContentExtensions\ContentManagerExtensions.cs" />
    <Compile Include="PipelineRuntime\ContentExtensions\ContentReaderExtensions.cs" />
    <Compile Include="PipelineRuntime\Tiled\TiledImageLayer.cs" />
    <Compile Include="PipelineRuntime\Tiled\TiledLayer.cs" />
    <Compile Include="PipelineRuntime\Tiled\TiledMap.cs" />
    <Compile Include="PipelineRuntime\Tiled\TiledMapOrientation.cs" />
    <Compile Include="PipelineRuntime\Tiled\TiledMapReader.cs" />
    <Compile Include="PipelineRuntime\Tiled\TiledObject.cs" />
    <Compile Include="PipelineRuntime\Tiled\TiledObjectGroup.cs" />
    <Compile Include="PipelineRuntime\Tiled\TiledRenderOrder.cs" />
    <Compile Include="PipelineRuntime\Tiled\TiledTile.cs" />
    <Compile Include="PipelineRuntime\Tiled\TiledTileLayer.cs" />
    <Compile Include="PipelineRuntime\Tiled\TiledTileSet.cs" />
    <Compile Include="Utils\DebugConsole\DebugConsole.cs" />
    <Compile Include="Utils\DebugConsole\DefaultCommands.cs" />
    <Compile Include="Utils\Tweens\Easing\EaseType.cs" />
    <Compile Include="Utils\Tweens\Easing\Easing.cs" />
    <Compile Include="Utils\Tweens\Easing\Lerps.cs" />
    <Compile Include="Utils\Tweens\Interfaces\ITweenable.cs" />
    <Compile Include="Utils\Tweens\AbstractTweenable.cs" />
    <Compile Include="Utils\Tweens\Interfaces\ITween.cs" />
    <Compile Include="Utils\Tweens\Interfaces\ITweenTarget.cs" />
    <Compile Include="Utils\Tweens\Interfaces\ITweenControl.cs" />
    <Compile Include="Utils\Tweens\Tween.cs" />
    <Compile Include="Utils\Tweens\Tweens.cs" />
    <Compile Include="Utils\QuickCache.cs" />
    <Compile Include="Utils\Tweens\PropertyTweens.cs" />
    <Compile Include="Utils\Tweens\TweenManager.cs" />
    <Compile Include="Utils\ReflectionUtils.cs" />
    <Compile Include="Utils\Coroutines\Coroutine.cs" />
    <Compile Include="Utils\Coroutines\CoroutineManager.cs" />
    <Compile Include="Utils\Timers\TimerManager.cs" />
    <Compile Include="Utils\Timers\ITimer.cs" />
    <Compile Include="Utils\Timers\Timer.cs" />
    <Compile Include="ECS\Components\Renderables\Sprites\SpriteAnimation.cs" />
    <Compile Include="Physics\RaycastHit.cs" />
    <Compile Include="Math\Flags.cs" />
    <Compile Include="Debug\DebugDrawItem.cs" />
    <Compile Include="Math\Random.cs" />
    <Compile Include="ECS\Components\FollowCamera.cs" />
    <Compile Include="Graphics\Textures\RenderTexture.cs" />
    <Compile Include="Graphics\Textures\Subtexture.cs" />
    <Compile Include="PipelineRuntime\TexturePacker\TexturePackerAtlas.cs" />
    <Compile Include="PipelineRuntime\TexturePacker\TexturePackerAtlasReader.cs" />
    <Compile Include="PipelineRuntime\TextureAtlas\TextureAtlas.cs" />
    <Compile Include="PipelineRuntime\TextureAtlas\TextureAtlasReader.cs" />
    <Compile Include="PipelineRuntime\LibGdxAtlases\LibGdxAtlas.cs" />
    <Compile Include="PipelineRuntime\LibGdxAtlases\LibGdxAtlasReader.cs" />
    <Compile Include="PipelineRuntime\Overlap2D\O2DLayer.cs" />
    <Compile Include="PipelineRuntime\Overlap2D\O2DMainItem.cs" />
    <Compile Include="PipelineRuntime\Overlap2D\O2DScene.cs" />
    <Compile Include="PipelineRuntime\Overlap2D\O2DSceneReader.cs" />
    <Compile Include="PipelineRuntime\Overlap2D\O2DSimpleImage.cs" />
    <Compile Include="Utils\NezContentManager.cs" />
    <Compile Include="ECS\Components\Renderables\Sprites\SpriteAnimationFrame.cs" />
    <Compile Include="ECS\Components\Physics\PolygonCollider.cs" />
    <Compile Include="ECS\Components\CameraShake.cs" />
    <Compile Include="Utils\Screen.cs" />
    <Compile Include="Physics\QuadTree\QuadTree.cs" />
    <Compile Include="Physics\QuadTree\QuadTreeObject.cs" />
    <Compile Include="Physics\QuadTree\QuadTreeNode.cs" />
    <Compile Include="Physics\QuadTree\IQuadTreeStorable.cs" />
    <Compile Include="ECS\Components\Renderables\Particles\ParticleEmitter.cs" />
    <Compile Include="ECS\Components\Renderables\Particles\Particle.cs" />
    <Compile Include="Math\ColorExt.cs" />
    <Compile Include="Math\RectangleExt.cs" />
    <Compile Include="Math\Vector2Ext.cs" />
    <Compile Include="ECS\Components\Renderables\Particles\ParticleEmitterType.cs" />
    <Compile Include="ECS\Components\Renderables\Particles\ParticleEmitterConfig.cs" />
    <Compile Include="PipelineRuntime\ParticleDesigner\ParticleEmitterConfigReader.cs" />
    <Compile Include="Utils\Analysis\TimeRuler.cs" />
    <Compile Include="Utils\Analysis\Layout.cs" />
    <Compile Include="Utils\Analysis\StopWatch.cs" />
    <Compile Include="ECS\Components\Renderables\Particles\ParticleCollisionConfig.cs" />
    <Compile Include="ECS\Components\Renderables\SimplePolygon.cs" />
    <Compile Include="ECS\Components\Renderables\Sprites\SpriteTrail.cs" />
    <Compile Include="ECS\Components\Renderables\Sprites\SpriteT.cs" />
    <Compile Include="ECS\Components\Renderables\Sprites\Sprite.cs" />
    <Compile Include="ECS\InternalUtils\Matcher.cs" />
    <Compile Include="Utils\BitSet.cs" />
    <Compile Include="ECS\InternalUtils\ComponentTypeManager.cs" />
    <Compile Include="ECS\InternalUtils\EntityProcessorList.cs" />
    <Compile Include="ECS\EntitySystem.cs" />
    <Compile Include="ECS\Systems\EntityProcessingSystem.cs" />
    <Compile Include="ECS\Systems\ProcessingSystem.cs" />
    <Compile Include="Physics\Shapes\Shape.cs" />
    <Compile Include="Physics\Shapes\Polygon.cs" />
    <Compile Include="Physics\Shapes\ShapeCollisionResult.cs" />
    <Compile Include="Physics\Shapes\ShapeCollisions.cs" />
    <Compile Include="Physics\Shapes\Circle.cs" />
    <Compile Include="Physics\Shapes\Box.cs" />
    <Compile Include="Graphics\SpriteBatchExt.cs" />
    <Compile Include="Debug\Assert.cs" />
    <Compile Include="Physics\Shapes\RealtimeCollisions.cs" />
    <Compile Include="ECS\Components\Renderables\RenderState.cs" />
    <Compile Include="Utils\Triangulator.cs" />
<<<<<<< HEAD
    <Compile Include="ECS\Systems\PassiveSystem.cs" />
=======
    <Compile Include="ECS\InternalUtils\ColliderList.cs" />
>>>>>>> c796e4a5
  </ItemGroup>
</Project><|MERGE_RESOLUTION|>--- conflicted
+++ resolved
@@ -206,10 +206,7 @@
     <Compile Include="Physics\Shapes\RealtimeCollisions.cs" />
     <Compile Include="ECS\Components\Renderables\RenderState.cs" />
     <Compile Include="Utils\Triangulator.cs" />
-<<<<<<< HEAD
     <Compile Include="ECS\Systems\PassiveSystem.cs" />
-=======
     <Compile Include="ECS\InternalUtils\ColliderList.cs" />
->>>>>>> c796e4a5
   </ItemGroup>
 </Project>