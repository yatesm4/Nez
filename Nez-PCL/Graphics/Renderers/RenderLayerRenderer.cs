﻿using System;
using Microsoft.Xna.Framework.Graphics;


namespace Nez
{
	/// <summary>
	/// Renderer that only renders a single renderLayer. Useful to keep UI rendering separate from the rest of the game when used in conjunction
	/// with a RenderLayerRenderer
	/// </summary>
	public class RenderLayerRenderer : Renderer
	{
		public int renderLayer;


		public RenderLayerRenderer( int renderLayer, Camera camera = null, int renderOrder = 0 ) : base( camera, renderOrder )
		{
			this.renderLayer = renderLayer;
		}


		public override void render( Scene scene, bool debugRenderEnabled )
		{
			var cam = camera ?? scene.camera;
			beginRender( cam );

			var renderables = scene.renderableComponents.componentsWithRenderLayer( renderLayer );
			for( var i = 0; i < renderables.Count; i++ )
			{
				var renderable = renderables[i];
				if( renderable.enabled )
					renderable.render( Graphics.instance, cam );
			}

			if( shouldDebugRender && debugRenderEnabled )
<<<<<<< HEAD
				debugRender( scene );
=======
				debugRender( scene, cam );
>>>>>>> f052d26a

			endRender();
		}

	}
}
<|MERGE_RESOLUTION|>--- conflicted
+++ resolved
@@ -33,11 +33,7 @@
 			}
 
 			if( shouldDebugRender && debugRenderEnabled )
-<<<<<<< HEAD
-				debugRender( scene );
-=======
 				debugRender( scene, cam );
->>>>>>> f052d26a
 
 			endRender();
 		}
