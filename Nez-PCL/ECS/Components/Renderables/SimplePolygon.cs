--- conflicted
+++ resolved
@@ -43,22 +43,12 @@
 				{
 					if( _rotation == 0f )
 					{
-<<<<<<< HEAD
-						for (var i = 0; i < _points.Length; i++) {
-							if (entity != null) {
-								_worldSpacePoints[i] = _points[i] + entity.position + _localPosition - _origin;						
-							} else {
-								_worldSpacePoints[i] = _points[i] + _localPosition - _origin;						
-							}
-						}
-=======
 					    var positionAddition = _localPosition - _origin;
 					    if( entity != null )
 					        positionAddition += entity.position;
 
 						for( var i = 0; i < _points.Length; i++ )
 							_worldSpacePoints[i] = _points[i] + positionAddition;
->>>>>>> ee3ba544
 					}
 					else
 					{
