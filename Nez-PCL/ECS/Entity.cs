﻿using System;
using System.Collections.Generic;
using Microsoft.Xna.Framework;
using System.Linq;


namespace Nez
{
	public class Entity
	{
		/// <summary>
		/// the scene this entity belongs to
		/// </summary>
		public Scene scene;

		/// <summary>
		/// entity name. useful for doing scene-wide searches for an entity
		/// </summary>
		public string name;

		protected Vector2 _position;
		public Vector2 position
		{
			get { return _position; }
			set
			{
				_position = value;

				// notify our children of our changed position
				if( collider != null )
					collider.onEntityPositionChanged();

				for( var i = 0; i < components.Count; i++ )
				{
					if( components[i].enabled )
						components[i].onEntityPositionChanged();
				}
			}
		}

		/// <summary>
		/// list of all the components currently attached to this entity
		/// </summary>
		public ComponentList components;

		int _tag = 0;
		/// <summary>
		/// use this however you want to. It can later be used to query the scene for all Entities with a specific tag
		/// </summary>
		public int tag
		{
			get { return _tag; }
			set
			{
				if( _tag != value )
				{
					// we only call through to the entityTagList if we already have a scene. if we dont have a scene yet we will be
					// added to the entityTagList when we do
					if( scene != null )
						scene.entities.removeFromTagList( this );
					_tag = value;
					if( scene != null )
						scene.entities.addToTagList( this );
				}
			}
		}

		/// <summary>
		/// specifies how often this entitys update method should be called. 1 means every frame, 2 is every other, etc
		/// </summary>
		public uint updateInterval = 1;

		bool _enabled = true;
		public bool enabled
		{
			get
			{
				return _enabled;
			}
			set
			{
				if( _enabled != value )
				{
					_enabled = value;

					for( var i = 0; i < components.Count; i++ )
					{
						var component = components[i];

						if( _enabled )
							component.onEnabled();
						else
							component.onDisabled();
					}

					if( _collider != null )
					{
						if( enabled )
							_collider.registerColliderWithPhysicsSystem();
						else
							_collider.unregisterColliderWithPhysicsSystem();
					}
				}
			}
		}

		internal double _actualUpdateOrder = 0;
		internal int _updateOrder = 0;

		/// <summary>
		/// update order of this Entity. Also used to sort tag lists on scene.entities
		/// </summary>
		/// <value>The order.</value>
		public int updateOrder
		{
			get { return _updateOrder; }
			set
			{
				if( _updateOrder != value )
				{
					_updateOrder = value;
					if( scene != null )
						scene.setActualOrder( this );
				}
			}
		}

		Collider _collider;
		/// <summary>
		/// the Collider managed by this Entity. Setting this property automatically registers the Collider with the Physics system.
		/// </summary>
		/// <value>The collider.</value>
		public Collider collider
		{
			get { return _collider; }
			set
			{
				if( value == _collider )
					return;
				
				if( _collider != null )
				{
					_collider.unregisterColliderWithPhysicsSystem();
					_collider.entity = null;
				}

				_collider = value;

				if( _collider != null )
				{
					_collider.entity = this;

					// if we dont have a scene yet onAddedToEntity will be called when this Entity is added to the scene
					if( scene != null )
						_collider.registerColliderWithPhysicsSystem();
				}
			}
		}

<<<<<<< HEAD
		Vector2 _movementRemainder = Vector2.Zero;

		private BitSet _componentBits = new BitSet();
		public BitSet componentBits
		{
			get { return _componentBits; }
		}
=======
>>>>>>> f052d26a

		public Entity()
		{
			components = new ComponentList( this );
		}


		public Entity( string name ) : this()
		{
			this.name = name;
		}


		/// <summary>
		/// Called when this entity is added to a scene
		/// </summary>
		public virtual void onAddedToScene()
		{
			// if we have a collider, we need to let it register with the Physics system when we are added to a scene
			if( collider != null )
				collider.onEntityAddedToScene();
		}


		/// <summary>
		/// Called when this entity is removed from a scene
		/// </summary>
		public virtual void onRemovedFromScene()
		{
			if( collider != null )
				collider.onEntityRemovedFromScene();

			// detach all our components when removed from a scene
			components.removeAllComponents();
		}


		/// <summary>
		/// called in the same frame as onAddedToScene but after all pending entity changes are committed
		/// </summary>
		public virtual void onAwake()
		{}


		/// <summary>
		/// called each frame as long as the Entity is enabled
		/// </summary>
		public virtual void update()
		{
			components.updateLists();

			for( var i = 0; i < components.Count; i++ )
			{
				if( components[i].enabled )
					components[i].update();
			}
		}


		/// <summary>
		/// called if Core.debugRenderEnabled is true by the default renderers. Custom renderers can choose to call it or not.
		/// </summary>
		/// <param name="graphics">Graphics.</param>
		public virtual void debugRender( Graphics graphics )
		{
			for( var i = 0; i < components.Count; i++ )
			{
				if( components[i].enabled )
					components[i].debugRender( graphics );
			}

			if( _collider != null )
				_collider.debugRender( graphics );
		}


		#region Component Management

		/// <summary>
		/// Adds a Component to the components list
		/// </summary>
		public void addComponent( Component component )
		{
			component.entity = this;
			components.add( component );
		}


		/// <summary>
		/// Gets the first component of type T and returns it. If no components are found returns null
		/// </summary>
		/// <returns>The component.</returns>
		/// <typeparam name="T">The 1st type parameter.</typeparam>
		public T getComponent<T>() where T : Component
		{
			return components.getComponent<T>();
		}


		/// <summary>
		/// Gets all the components of type T
		/// </summary>
		/// <returns>The component.</returns>
		/// <typeparam name="T">The 1st type parameter.</typeparam>
		public List<T> getComponents<T>() where T : Component
		{
			return components.getComponents<T>();
		}


		/// <summary>
		/// removes a Component from the components list
		/// </summary>
		/// <param name="component">The Component to remove</param>
		public void removeComponent( Component component )
		{
			components.remove( component );
		}


		/// <summary>
		/// removes all Components from the Entity
		/// </summary>
		public void removeAllComponents()
		{
			for( var i = 0; i < components.Count; i++ )
				removeComponent( components[i] );
		}

		#endregion


		#region Movement helpers

		/// <summary>
		/// moves the entity taking collision into account
		/// </summary>
		/// <param name="motion">Motion.</param>
		public void moveActor( Vector2 motion, bool stepXYSeparatelyForMultiCollisions = true )
		{
			// no collider? just move and forget about it
			if( collider == null )
			{
				position += motion;
				return;
			}
				
			// remove ourself from the physics system until after we are done moving
			Physics.removeCollider( collider, true );

			// fetch anything that we might collide with along the way
			var neighbors = Physics.boxcastBroadphaseExcludingSelf( collider, motion.X, motion.Y );

			// if we have more than once possible collision we have to break this up into separate x/y movement
			if( stepXYSeparatelyForMultiCollisions && neighbors.Count() > 1 )
			{
				if( motion.X != 0f )
				{
					var xMotion = new Vector2( motion.X, 0f );
					moveActorCollisionChecks( neighbors, ref xMotion );
					motion.X = xMotion.X;
				}

				if( motion.Y != 0f )
				{
					var yMotion = new Vector2( 0f, motion.Y );
					moveActorCollisionChecks( neighbors, ref yMotion );
					motion.Y = yMotion.Y;
				}
			}
			else
			{
				moveActorCollisionChecks( neighbors, ref motion );
			}

			// set our new position which will trigger child component/collider bounds updates
			position += motion;

			// let Physics know about our new position
			Physics.addCollider( collider );
		}


		void moveActorCollisionChecks( IEnumerable<Collider> neighbors, ref Vector2 motion )
		{
			foreach( var neighbor in neighbors )
			{
				ShapeCollisionResult result;
				if( collider.collidesWith( neighbor, motion, out result ) )
				{
					// if we have a trigger notify the listener but we dont alter movement
					if( neighbor.isTrigger )
					{
						// TODO: notifiy listener
						Debug.log( "hit trigger: {0}", neighbor.entity );
						continue;
					}

					// hit. alter our motion by the MTV and continue looping in case there are other collisions
					motion -= result.minimumTranslationVector;
				}
			}
		}

		#endregion


		public override string ToString()
		{
			return string.Format(" [Entity: name: {0}, tag: {1}, enabled: {2}, depth: {3}]", name, tag, enabled, updateOrder );
		}

	}
}
<|MERGE_RESOLUTION|>--- conflicted
+++ resolved
@@ -157,16 +157,11 @@
 			}
 		}
 
-<<<<<<< HEAD
-		Vector2 _movementRemainder = Vector2.Zero;
-
 		private BitSet _componentBits = new BitSet();
 		public BitSet componentBits
 		{
 			get { return _componentBits; }
 		}
-=======
->>>>>>> f052d26a
 
 		public Entity()
 		{
