﻿using System;
using System.Collections.Generic;
using Microsoft.Xna.Framework;
using Nez.PhysicsShapes;


namespace Nez.Spatial
{
	public class SpatialHash
	{
		public Rectangle gridBounds = new Rectangle();


		RaycastResultParser _raycastParser;

		/// <summary>
		/// the size of each cell in the hash
		/// </summary>
		int _cellSize;

		/// <summary>
		/// 1 over the cell size. cached result due to it being used a lot.
		/// </summary>
		float _inverseCellSize;

		/// <summary>
		/// cached box used for overlap checks
		/// </summary>
		Box _overlapTestBox = new Box( 0f, 0f );

		/// <summary>
		/// cached circle used for overlap checks
		/// </summary>
		Circle _overlapTestCirce = new Circle( 0f );

		/// <summary>
		/// the Dictionary that holds all of the data
		/// </summary>
		IntIntDictionary _cellDict = new IntIntDictionary();

		/// <summary>
		/// shared HashSet used to return collision info
		/// </summary>
		HashSet<Collider> _tempHashset = new HashSet<Collider>();


		public SpatialHash( int cellSize = 100 )
		{
			_cellSize = cellSize;
			_inverseCellSize = 1f / _cellSize;
			_raycastParser = new RaycastResultParser( cellSize );
		}


		/// <summary>
		/// gets the cell x,y values for a world-space x,y value
		/// </summary>
		/// <returns>The coords.</returns>
		/// <param name="x">The x coordinate.</param>
		/// <param name="y">The y coordinate.</param>
		Point cellCoords( int x, int y )
		{
			return new Point( Mathf.floorToInt( x * _inverseCellSize ), Mathf.floorToInt( y * _inverseCellSize ) );
		}


		/// <summary>
		/// gets the cell x,y values for a world-space x,y value
		/// </summary>
		/// <returns>The coords.</returns>
		/// <param name="x">The x coordinate.</param>
		/// <param name="y">The y coordinate.</param>
		Point cellCoords( float x, float y )
		{
			return new Point( Mathf.floorToInt( x * _inverseCellSize ), Mathf.floorToInt( y * _inverseCellSize ) );
		}


		/// <summary>
		/// gets the cell at the world-space x,y value. If the cell is empty and createCellIfEmpty is true a new cell will be created.
		/// </summary>
		/// <returns>The at position.</returns>
		/// <param name="x">The x coordinate.</param>
		/// <param name="y">The y coordinate.</param>
		/// <param name="createCellIfEmpty">If set to <c>true</c> create cell if empty.</param>
		List<Collider> cellAtPosition( int x, int y, bool createCellIfEmpty = false )
		{
			List<Collider> cell = null;
			if( !_cellDict.tryGetValue( x, y, out cell ) )
			{
				if( createCellIfEmpty )
				{
					cell = new List<Collider>();
					_cellDict.add( x, y, cell );
				}
			}

			return cell;
		}


		/// <summary>
		/// adds the object to the SpatialHash
		/// </summary>
		/// <param name="obj">Object.</param>
		public void register( Collider obj )
		{
			var bounds = obj.bounds;
			var p1 = cellCoords( bounds.X, bounds.Y );
			var p2 = cellCoords( bounds.Right, bounds.Bottom );

			// update our bounds to keep track of our grid size
			if( !gridBounds.Contains( p1 ) )
				RectangleExt.union( ref gridBounds, ref p1, out gridBounds );

			if( !gridBounds.Contains( p2 ) )
				RectangleExt.union( ref gridBounds, ref p2, out gridBounds );

			for( var x = p1.X; x <= p2.X; x++ )
			{
				for( var y = p1.Y; y <= p2.Y; y++ )
				{
					// we need to create the cell if there is none
					var c = cellAtPosition( x, y, true );
					c.Add( obj );
				}
			}
		}


		/// <summary>
		/// removes the object from the SpatialHash using the passed-in bounds to locate it
		/// </summary>
		/// <param name="obj">Object.</param>
		public void remove( Collider obj, ref Rectangle bounds )
		{
			var p1 = cellCoords( bounds.X, bounds.Y );
			var p2 = cellCoords( bounds.Right, bounds.Bottom );

			for( var x = p1.X; x <= p2.X; x++ )
			{
				for( var y = p1.Y; y <= p2.Y; y++ )
				{
					// the cell should always exist since this collider should be in all queryed cells
					var cell = cellAtPosition( x, y );
					Assert.isNotNull( cell, "removing Collider [{0}] from a cell that it is not present in", obj );
					if( cell != null )
						cell.Remove( obj );
				}
			}
		}


		/// <summary>
		/// removes the object from the SpatialHash using a brute force approach
		/// </summary>
		/// <param name="obj">Object.</param>
		public void remove( Collider obj )
		{
			_cellDict.remove( obj );
		}


		public void clear()
		{
			_cellDict.clear();
		}


		/// <summary>
		/// debug draws the contents of the spatial hash. Note that Core.debugRenderEnabled must be true or nothing will be displayed.
		/// </summary>
		/// <param name="secondsToDisplay">Seconds to display.</param>
		/// <param name="textScale">Text scale.</param>
		public void debugDraw( float secondsToDisplay, float textScale = 1f )
		{
			for( var x = gridBounds.X; x <= gridBounds.Right; x++ )
			{
				for( var y = gridBounds.Y; y <= gridBounds.Bottom; y++ )
				{
					var cell = cellAtPosition( x, y );
					if( cell != null && cell.Count > 0 )
						debugDrawCellDetails( x, y, cell.Count, secondsToDisplay, textScale );
				}
			}
		}


		void debugDrawCellDetails( int x, int y, int cellCount, float secondsToDisplay = 0.5f, float textScale = 1f )
		{
			Debug.drawHollowRect( new Rectangle( x * _cellSize, y * _cellSize, _cellSize, _cellSize ), Color.Red, secondsToDisplay );

			if( cellCount > 0 )
			{
				var textPosition = new Vector2( (float)x * (float)_cellSize + 0.5f * _cellSize, (float)y * (float)_cellSize + 0.5f * _cellSize );
				Debug.drawText( Graphics.instance.bitmapFont, cellCount.ToString(), textPosition, Color.DarkGreen, secondsToDisplay, textScale );
			}
		}


		/// <summary>
		/// returns all the Colliders in the SpatialHash
		/// </summary>
		/// <returns>The all objects.</returns>
		public HashSet<Collider> getAllObjects()
		{
			return _cellDict.getAllObjects();
		}


		#region hash queries

		/// <summary>
		/// returns all objects in cells that the bounding box intersects
		/// </summary>
		/// <returns>The neighbors.</returns>
		/// <param name="bounds">Bounds.</param>
		/// <param name="layerMask">Layer mask.</param>
		public HashSet<Collider> aabbBroadphase( ref Rectangle bounds, Collider excludeCollider, int layerMask )
		{
			_tempHashset.Clear();

			var p1 = cellCoords( bounds.X, bounds.Y );
			var p2 = cellCoords( bounds.Right, bounds.Bottom );

			for( var x = p1.X; x <= p2.X; x++ )
			{
				for( var y = p1.Y; y <= p2.Y; y++ )
				{
					var cell = cellAtPosition( x, y );
					if( cell == null )
						continue;

					// we have a cell. loop through and fetch all the Colliders
					for( var i = 0; i < cell.Count; i++ )
					{
						var collider = cell[i];

						// skip this collider if it is our excludeCollider or if it doesnt match our layerMask
						if( collider == excludeCollider || !Flags.isFlagSet( layerMask, collider.physicsLayer ) )
							continue;

						if( bounds.Intersects( collider.bounds ) )
							_tempHashset.Add( collider );
					}
				}
			}

			return _tempHashset;
		}


		/// <summary>
		/// casts a line through the spatial hash and fills the hits array up with any colliders that the line hits
		/// </summary>
		/// <returns>the number of Colliders returned</returns>
		/// <param name="start">Start.</param>
		/// <param name="end">End.</param>
		/// <param name="hits">Hits.</param>
		/// <param name="layerMask">Layer mask.</param>
		public int linecast( Vector2 start, Vector2 end, RaycastHit[] hits, int layerMask )
		{
			var ray = new Ray2D( start, end );
			_raycastParser.start( ref ray, hits, layerMask );

			// get our start/end position in the same space as our grid
			start.X *= _inverseCellSize;
			start.Y *= _inverseCellSize;
			var endCell = cellCoords( end.X, end.Y );

			// TODO: check gridBounds to ensure the ray starts/ends in the grid. watch out for end cells since they report out of bounds due to int comparison

			// what voxel are we on
			var intX = Mathf.fastFloorToInt( start.X );
			var intY = Mathf.fastFloorToInt( start.Y );

			// which way we go
			var stepX = Math.Sign( ray.direction.X );
			var stepY = Math.Sign( ray.direction.Y );

			// Calculate cell boundaries. when the step is positive, the next cell is after this one meening we add 1.
			// If negative, cell is before this one in which case dont add to boundary
			var boundaryX = intX + ( stepX > 0 ? 1 : 0 );
			var boundaryY = intY + ( stepY > 0 ? 1 : 0 );

			// determine the value of t at which the ray crosses the first vertical voxel boundary. same for y/horizontal.
			// The minimum of these two values will indicate how much we can travel along the ray and still remain in the current voxel
			// may be infinite for near vertical/horizontal rays
			var tMaxX = ( boundaryX - start.X ) / ray.direction.X;
			var tMaxY = ( boundaryY - start.Y ) / ray.direction.Y;
			if( ray.direction.X == 0f )
				tMaxX = float.PositiveInfinity;
			if( ray.direction.Y == 0f )
				tMaxY = float.PositiveInfinity;

			// how far do we have to walk before crossing a cell from a cell boundary. may be infinite for near vertical/horizontal rays
			var tDeltaX = stepX / ray.direction.X;
			var tDeltaY = stepY / ray.direction.Y;

			// start walking and returning the intersecting cells.
			while( true )
			{
				var cell = cellAtPosition( intX, intY );
				//debugDrawCellDetails( intX, intY, cell != null ? cell.Count : 0 );
				if( _raycastParser.checkRayIntersection( intX, intY, cell ) )
				{
					_raycastParser.reset();
					return _raycastParser.hitCounter;
				}
				
				if( tMaxX < tMaxY )
				{
					intX += stepX;
					tMaxX += tDeltaX;
				}
				else
				{
					intY += stepY;
					tMaxY += tDeltaY;
				}
				
				if( intX == endCell.X && intY == endCell.Y )
				    break;
			}

			// make sure we are reset
			_raycastParser.reset();
			return _raycastParser.hitCounter;
		}
	

		/// <summary>
		/// gets all the colliders that fall within the specified rect
		/// </summary>
		/// <returns>the number of Colliders returned</returns>
		/// <param name="rect">Rect.</param>
		/// <param name="results">Results.</param>
		/// <param name="layerMask">Layer mask.</param>
		public int overlapRectangle( ref Rectangle rect, Collider[] results, int layerMask )
		{
			_overlapTestBox.updateBox( rect.Width, rect.Height );
			_overlapTestBox.position = rect.Location.ToVector2();

			var resultCounter = 0;
			var potentials = aabbBroadphase( ref rect, null, layerMask );
			foreach( var collider in potentials )
			{
				if( collider is BoxCollider )
				{
					results[resultCounter] = collider;
					resultCounter++;
				}
				else if( collider is CircleCollider )
				{
					if( Collisions.rectToCircle( ref rect, collider.bounds.getCenter(), collider.bounds.Width * 0.5f ) )
					{
						results[resultCounter] = collider;
						resultCounter++;
					}
				}
				else if( collider is PolygonCollider )
				{
					ShapeCollisionResult res;
					if( collider.shape.collidesWithShape( _overlapTestBox, out res ) )
					{
						results[resultCounter] = collider;
						resultCounter++;
					}
				}
				else
				{
					throw new NotImplementedException( "overlapRectangle against this collider type is not implemented!" );
				}

				// if our results array is full return
				if( resultCounter == results.Length )
					return resultCounter;
			}

			return resultCounter;
		}


		/// <summary>
		/// gets all the colliders that fall within the specified circle
		/// </summary>
		/// <returns>the number of Colliders returned</returns>
		/// <param name="circleCenter">Circle center.</param>
		/// <param name="radius">Radius.</param>
		/// <param name="results">Results.</param>
		/// <param name="layerMask">Layer mask.</param>
		public int overlapCircle( Vector2 circleCenter, float radius, Collider[] results, int layerMask )
		{
			var bounds = RectangleExt.fromFloats( circleCenter.X - radius, circleCenter.Y - radius, radius * 2f, radius * 2f );

			_overlapTestCirce.radius = radius;
			_overlapTestCirce.position = circleCenter;

			ShapeCollisionResult res;
			var resultCounter = 0;
			var potentials = aabbBroadphase( ref bounds, null, layerMask );
			foreach( var collider in potentials )
			{
				if( collider is BoxCollider )
				{
					results[resultCounter] = collider;
					resultCounter++;
				}
				else if( collider is CircleCollider )
				{
					if( collider.shape.collidesWithShape( _overlapTestCirce, out res ) )
					{
						results[resultCounter] = collider;
						resultCounter++;
					}
				}
				else if( collider is PolygonCollider )
				{
					if( collider.shape.collidesWithShape( _overlapTestCirce, out res ) )
					{
						results[resultCounter] = collider;
						resultCounter++;
					}
				}
				else
				{
					throw new NotImplementedException( "overlapCircle against this collider type is not implemented!" );
				}

				// if our results array is full return
				if( resultCounter == results.Length )
					return resultCounter;
			}

			return resultCounter;
		}

		#endregion
	}


	/// <summary>
	/// wraps a Unit32,List<Collider> Dictionary. It's main purpose is to hash the int,int x,y coordinates into a single
	/// Uint32 key which hashes perfectly resulting in an O(1) lookup.
	/// </summary>
	class IntIntDictionary
	{
		Dictionary<long,List<Collider>> _store = new Dictionary<long,List<Collider>>();


		/// <summary>
		/// computes and returns a hash key based on the x and y value. basically just packs the 2 ints into a long.
		/// </summary>
		/// <returns>The key.</returns>
		/// <param name="x">The x coordinate.</param>
		/// <param name="y">The y coordinate.</param>
		long getKey( int x, int y )
		{
			return (long)x << 32 | (long)(uint)y;
		}


		public void add( int x, int y, List<Collider> list )
		{
			_store.Add( getKey( x, y ), list );
		}


		/// <summary>
		/// removes the collider from the Lists the Dictionary stores using a brute force approach
		/// </summary>
		/// <param name="obj">Object.</param>
		public void remove( Collider obj )
		{
			foreach( var list in _store.Values )
			{
				if( list.Contains( obj ) )
					list.Remove( obj );
			}
		}


		public bool tryGetValue( int x, int y, out List<Collider> list )
		{
			return _store.TryGetValue( getKey( x, y ), out list );
		}


		/// <summary>
		/// gets all the Colliders currently in the dictionary
		/// </summary>
		/// <returns>The all objects.</returns>
		public HashSet<Collider> getAllObjects()
		{
			var set = new HashSet<Collider>();

			foreach( var list in _store.Values )
				set.UnionWith( list );

			return set;
		}


		/// <summary>
		/// clears the backing dictionary
		/// </summary>
		public void clear()
		{
			_store.Clear();
		}

	}


	class RaycastResultParser
	{
		public int hitCounter;

		static Comparison<RaycastHit> compareRaycastHits = ( a, b ) => { return a.distance.CompareTo( b.distance ); };

		//int _cellSize;
		//Rectangle _hitTesterRect; see note in checkRayIntersection
		RaycastHit[] _hits;
		RaycastHit _tempHit;
		List<Collider> _checkedColliders = new List<Collider>();
		List<RaycastHit> _cellHits = new List<RaycastHit>();
		Ray2D _ray;
		int _layerMask;


		public RaycastResultParser( int cellSize )
		{
			//_cellSize = cellSize;
			//_hitTesterRect = new Rectangle( 0, 0, _cellSize, _cellSize );
		}


		public void start( ref Ray2D ray, RaycastHit[] hits, int layerMask )
		{
			_ray = ray;
			_hits = hits;
			_layerMask = layerMask;
			hitCounter = 0;
		}


		/// <summary>
		/// returns true if the hits array gets filled
		/// </summary>
		/// <returns><c>true</c>, if ray intersection was checked, <c>false</c> otherwise.</returns>
		/// <param name="ray">Ray.</param>
		/// <param name="cellX">Cell x.</param>
		/// <param name="cellY">Cell y.</param>
		/// <param name="cell">Cell.</param>
		/// <param name="hits">Hits.</param>
		/// <param name="hitCounter">Hit counter.</param>
		public bool checkRayIntersection( int cellX, int cellY, List<Collider> cell )
		{
			if( cell == null )
				return false;
			
			float fraction;
			for( var i = 0; i < cell.Count; i++ )
			{
				var potential = cell[i];

				// manage which colliders we already processed
				if( _checkedColliders.Contains( potential ) )
					continue;
				_checkedColliders.Add( potential );

<<<<<<< HEAD
				// only hit triggers if we are set to do so and make sure the Collider is on the layerMask
				if( potential.isTrigger && !Physics.raycastsHitTriggers )
					continue;

=======
				// only hit triggers if we are set to do so
				if( potential.isTrigger && !Physics.raycastsHitTriggers )
					continue;

				// make sure the Collider is on the layerMask
>>>>>>> e2c325c4
				if( !Flags.isFlagSet (_layerMask, potential.physicsLayer) )
					continue;

				// TODO: is rayIntersects performant enough? profile it. Collisions.rectToLine might be faster
				// TODO: if the bounds check returned more data we wouldnt have to do any more for a BoxCollider check
				// first a bounds check before doing a shape test
				var colliderBounds = potential.bounds;
				if( RectangleExt.rayIntersects( ref colliderBounds, ref _ray, out fraction ) && fraction <= 1.0f )
				{
					// check to see if the raycast hit at a 0 fraction which would indicate that it started inside the collider
					if( !Physics.raycastsStartInColliders && fraction == 0f )
						continue;

					// TODO: if this is a BoxCollider we are all done. if it isnt we need to check for a more detailed collision
					if( potential.shape.collidesWithLine( _ray.start, _ray.end, out _tempHit ) )
					{
						// TODO: make sure the collision point is in the current cell and if it isnt store it off for later evaluation
						//_hitTesterRect.X = cellX * _cellSize;
						//_hitTesterRect.Y = cellY * _cellSize;
						//if( !_hitTesterRect.Contains( _tempHit.point ) )

						_tempHit.collider = potential;
						_cellHits.Add( _tempHit );
					}
				}
			}

			if( _cellHits.Count == 0 )
				return false;

			// all done processing the cell. sort the results and pack the hits into the result array
			_cellHits.Sort( compareRaycastHits );
			for( var i = 0; i < _cellHits.Count; i++ )
			{
				_hits[hitCounter] = _cellHits[i];

				// increment the hit counter and if it has reached the array size limit we are done
				hitCounter++;
				if( hitCounter == _hits.Length )
					return true;
			}

			return false;
		}


		public void reset()
		{
			_hits = null;
			_checkedColliders.Clear();
			_cellHits.Clear();
		}
	
	}

}<|MERGE_RESOLUTION|>--- conflicted
+++ resolved
@@ -569,18 +569,11 @@
 					continue;
 				_checkedColliders.Add( potential );
 
-<<<<<<< HEAD
-				// only hit triggers if we are set to do so and make sure the Collider is on the layerMask
-				if( potential.isTrigger && !Physics.raycastsHitTriggers )
-					continue;
-
-=======
 				// only hit triggers if we are set to do so
 				if( potential.isTrigger && !Physics.raycastsHitTriggers )
 					continue;
 
 				// make sure the Collider is on the layerMask
->>>>>>> e2c325c4
 				if( !Flags.isFlagSet (_layerMask, potential.physicsLayer) )
 					continue;
 
